//  Copyright (c) 2007-2015 Hartmut Kaiser
//
//  Distributed under the Boost Software License, Version 1.0. (See accompanying
//  file LICENSE_1_0.txt or copy at http://www.boost.org/LICENSE_1_0.txt)

#if !defined(HPX_RUNTIME_ACTIONS_CONTINUATION_JUN_13_2008_1031AM)
#define HPX_RUNTIME_ACTIONS_CONTINUATION_JUN_13_2008_1031AM

#include <hpx/hpx_fwd.hpp>
#include <hpx/util/move.hpp>
#include <hpx/util/bind.hpp>
#include <hpx/exception.hpp>
#include <hpx/runtime/naming/name.hpp>
#include <hpx/runtime/serialization/output_archive.hpp>
#include <hpx/runtime/serialization/input_archive.hpp>
#include <hpx/runtime/serialization/base_object.hpp>
#include <hpx/util/invoke.hpp>
#include <hpx/util/logging.hpp>
#include <hpx/util/demangle_helper.hpp>
#include <hpx/traits/is_action.hpp>
#include <hpx/traits/is_callable.hpp>
#include <hpx/traits/is_executor.hpp>
#include <hpx/traits/serialize_as_future.hpp>

#include <boost/enable_shared_from_this.hpp>
#include <boost/preprocessor/stringize.hpp>
#include <boost/type_traits/remove_reference.hpp>
#include <boost/utility/enable_if.hpp>

#include <hpx/config/warnings_prefix.hpp>

///////////////////////////////////////////////////////////////////////////////
namespace hpx
{
    //////////////////////////////////////////////////////////////////////////
    // forward declare the required overload of apply.
    template <typename Action, typename ...Ts>
    bool apply(naming::id_type const& gid, Ts&&... vs);

    template <
        typename Component, typename Signature, typename Derived,
        typename Cont, typename ...Ts>
    bool apply_continue(
        hpx::actions::basic_action<Component, Signature, Derived>,
        Cont&& cont, naming::id_type const& gid, Ts&&... vs);

    template <typename Component, typename Signature, typename Derived,
        typename ...Ts>
    inline bool
    apply_c(hpx::actions::basic_action<Component, Signature, Derived>,
        naming::id_type const& contgid, naming::id_type const& gid,
        Ts&&... vs);

    //////////////////////////////////////////////////////////////////////////
    // handling special case of triggering an LCO
    template <typename T>
    void set_lco_value(naming::id_type const& id, T && t, bool move_credits)
    {
        typedef typename lcos::base_lco_with_value<
            typename boost::remove_reference<T>::type
<<<<<<< HEAD
        >::set_value_action set;
        if (move_credits)
        {
            naming::id_type target(id.get_gid(), id_type::managed_move_credit);
            id.make_unmanaged();

            apply(set, target, util::detail::make_temporary<T>(t));
        }
        else
        {
            apply(set, id, util::detail::make_temporary<T>(t));
        }
=======
        >::set_value_action action_type;
        apply<action_type>(id, util::detail::make_temporary<T>(t));
>>>>>>> 60ba606a
    }

    template <typename T>
    void set_lco_value(naming::id_type const& id, T && t,
        naming::id_type const& cont, bool move_credits)
    {
        typename lcos::base_lco_with_value<
            typename boost::remove_reference<T>::type
        >::set_value_action set;
        if (move_credits)
        {
            naming::id_type target(id.get_gid(), id_type::managed_move_credit);
            id.make_unmanaged();

            apply_c(set, cont, target, util::detail::make_temporary<T>(t));
        }
        else
        {
            apply_c(set, cont, id, util::detail::make_temporary<T>(t));
        }
    }

    HPX_API_EXPORT void set_lco_error(naming::id_type const& id,
        boost::exception_ptr const& e, bool move_credits);
}

///////////////////////////////////////////////////////////////////////////////
namespace hpx { namespace actions
{
    class HPX_EXPORT continuation;

    namespace detail
    {
        template <typename Continuation>
        char const* get_continuation_name()
#ifndef HPX_HAVE_AUTOMATIC_SERIALIZATION_REGISTRATION
        ;
#else
        {
            // If you encounter this assert while compiling code, that means that
            // you have a HPX_REGISTER_TYPED_CONTINUATION macro somewhere in a
            // source file, but the header in which the continuation is defined
            // misses a HPX_REGISTER_TYPED_CONTINUATION_DECLARATION
            BOOST_MPL_ASSERT_MSG(
                traits::needs_automatic_registration<Continuation>::value
              , HPX_REGISTER_TYPED_CONTINUATION_DECLARATION_MISSING
              , (Continuation)
            );
            return util::type_id<Continuation>::typeid_.type_id();
        }
#endif
    }

    ///////////////////////////////////////////////////////////////////////////
    // Parcel continuations are polymorphic objects encapsulating the
    // id_type of the destination where the result has to be sent.
    class HPX_EXPORT continuation
      : public boost::enable_shared_from_this<continuation>
    {
    public:
        continuation() {}

        explicit continuation(naming::id_type const& gid)
          : gid_(gid)
        {
            // continuations with invalid id do not make sense
            HPX_ASSERT(gid_);
        }

        explicit continuation(naming::id_type && gid)
          : gid_(std::move(gid))
        {
            // continuations with invalid id do not make sense
            HPX_ASSERT(gid_);
        }

        virtual ~continuation() {}

        //
        virtual void trigger() const;

        template <typename Arg0>
        inline void trigger(Arg0 && arg0) const;

        //
        virtual void trigger_error(boost::exception_ptr const& e) const;
        virtual void trigger_error(boost::exception_ptr && e) const;

        virtual char const* get_continuation_name() const = 0;

        // serialization support
        template <typename Archive>
        void serialize(Archive & ar, unsigned)
        {
            ar & gid_;
        }
        HPX_SERIALIZATION_POLYMORPHIC_ABSTRACT(continuation);

        naming::id_type const& get_gid() const
        {
            return gid_;
        }

        virtual bool has_to_wait_for_futures() = 0;
        virtual void wait_for_futures() = 0;

    protected:
        naming::id_type gid_;
    };

    ///////////////////////////////////////////////////////////////////////////
    template <typename F, typename ...Ts>
    typename boost::disable_if_c<
        boost::is_void<typename util::result_of<F(Ts...)>::type>::value
    >::type trigger(continuation& cont, F&& f, Ts&&... vs)
    {
        typedef typename util::result_of<F(Ts...)>::type result_type;
        try {
            cont.trigger(util::invoke_r<result_type>(std::forward<F>(f),
                std::forward<Ts>(vs)...));
        }
        catch (...) {
            // make sure hpx::exceptions are propagated back to the client
            cont.trigger_error(boost::current_exception());
        }
    }

    template <typename F, typename ...Ts>
    typename boost::enable_if_c<
        boost::is_void<typename util::result_of<F(Ts...)>::type>::value
    >::type trigger(continuation& cont, F&& f, Ts&&... vs)
    {
        try {
            util::invoke_r<void>(std::forward<F>(f), std::forward<Ts>(vs)...);
            cont.trigger();
        }
        catch (...) {
            // make sure hpx::exceptions are propagated back to the client
            cont.trigger_error(boost::current_exception());
        }
    }

    ///////////////////////////////////////////////////////////////////////////
    struct set_lco_value_continuation
    {
        template <typename T>
        struct result;

        template <typename F, typename T1, typename T2>
        struct result<F(T1, T2)>
        {
            typedef T2 type;
        };

        template <typename T>
        BOOST_FORCEINLINE T operator()(id_type const& lco, T && t) const
        {
            hpx::set_lco_value(lco, std::forward<T>(t));

            // Yep, 't' is a zombie, however we don't use the returned value
            // anyways. We need it for result type calculation, though.
            return std::move(t);
        }
    };

    ///////////////////////////////////////////////////////////////////////////
    template <typename Cont>
    struct continuation_impl
    {
    private:
        typedef typename util::decay<Cont>::type cont_type;

    public:
        template <typename T>
        struct result;

        template <typename F, typename T1, typename T2>
        struct result<F(T1, T2)>
        {
            typedef T2 type;
        };

        continuation_impl() {}

        template <typename Cont_>
        continuation_impl(Cont_ && cont, hpx::id_type const& target)
          : cont_(std::forward<Cont_>(cont)), target_(target)
        {}

        virtual ~continuation_impl() {}

        template <typename T>
        T operator()(hpx::id_type const& lco, T && t) const
        {
            hpx::apply_c(cont_, lco, target_, std::forward<T>(t));

            // Yep, 't' is a zombie, however we don't use the returned value
            // anyways. We need it for result type calculation, though.
            return std::move(t);
        }

        virtual bool has_to_wait_for_futures()
        {
            return traits::serialize_as_future<cont_type>::call_if(cont_);
        }

        virtual void wait_for_futures()
        {
            traits::serialize_as_future<cont_type>::call(cont_);
        }

    private:
        // serialization support
        friend class hpx::serialization::access;

        template <typename Archive>
        BOOST_FORCEINLINE void serialize(Archive& ar, unsigned int const)
        {
            ar & cont_ & target_;
        }

        cont_type cont_;
        hpx::id_type target_;
    };

    ///////////////////////////////////////////////////////////////////////////
    template <typename Cont, typename F>
    struct continuation2_impl
    {
    private:
        typedef typename boost::remove_reference<Cont>::type cont_type;
        typedef typename boost::remove_reference<F>::type function_type;

    public:
        template <typename T>
        struct result;

        template <typename This, typename T1, typename T2>
        struct result<This(T1, T2)>
        {
            typedef T2 type;
        };

        continuation2_impl() {}

        template <typename Cont_, typename F_>
        continuation2_impl(Cont_ && cont, hpx::id_type const& target,
                F_ && f)
          : cont_(std::forward<Cont_>(cont)),
            target_(target),
            f_(std::forward<F_>(f))
        {}

        virtual ~continuation2_impl() {}

        template <typename T>
        T operator()(hpx::id_type const& lco, T && t) const
        {
            using hpx::util::placeholders::_2;
            hpx::apply_continue(cont_, hpx::util::bind(f_, lco, _2),
                target_, std::forward<T>(t));

            // Yep, 't' is a zombie, however we don't use the returned value
            // anyways. We need it for result type calculation, though.
            return std::move(t);
        }

        virtual bool has_to_wait_for_futures()
        {
            return traits::serialize_as_future<cont_type>::call_if(cont_) ||
                traits::serialize_as_future<function_type>::call_if(f_);
        }

        virtual void wait_for_futures()
        {
            traits::serialize_as_future<cont_type>::call(cont_);
            traits::serialize_as_future<function_type>::call(f_);
        }

    private:
        // serialization support
        friend class hpx::serialization::access;

        template <typename Archive>
        BOOST_FORCEINLINE void serialize(Archive& ar, unsigned int const)
        {
            ar & cont_ & target_ & f_;
        }

        cont_type cont_;        // continuation type
        hpx::id_type target_;
        function_type f_;       // set_value action  (default: set_lco_value_continuation)
    };

    ///////////////////////////////////////////////////////////////////////////
    template <typename Result>
    struct typed_continuation : continuation
    {
    private:
        typedef util::function<void(naming::id_type, Result)> function_type;

    public:
        typed_continuation()
        {}

        explicit typed_continuation(naming::id_type const& gid)
          : continuation(gid)
        {}

        explicit typed_continuation(naming::id_type && gid)
          : continuation(std::move(gid))
        {}

        template <typename F>
        explicit typed_continuation(naming::id_type const& gid, F && f)
          : continuation(gid), f_(std::forward<F>(f))
        {}

        template <typename F>
        explicit typed_continuation(naming::id_type && gid, F && f)
          : continuation(std::move(gid)), f_(std::forward<F>(f))
        {}

        template <typename F>
        explicit typed_continuation(F && f)
          : f_(std::forward<F>(f))
        {}

        virtual void trigger_value(Result && result) const
        {
            LLCO_(info)
                << "typed_continuation<Result>::trigger_value("
                << this->get_gid() << ")";

            if (f_.empty()) {
                if (!this->get_gid()) {
                    HPX_THROW_EXCEPTION(invalid_status,
                        "typed_continuation<Result>::trigger_value",
                        "attempt to trigger invalid LCO (the id is invalid)");
                    return;
                }
                hpx::set_lco_value(this->get_gid(), std::move(result));
            }
            else {
                f_(this->get_gid(), std::move(result));
            }
        }

        virtual bool has_to_wait_for_futures()
        {
            return traits::serialize_as_future<function_type>::call_if(f_);
        }

        virtual void wait_for_futures()
        {
            traits::serialize_as_future<function_type>::call(f_);
        }

    private:
        char const* get_continuation_name() const
        {
            return detail::get_continuation_name<typed_continuation>();
        }

        /// serialization support
        friend class hpx::serialization::access;

        void serialize(serialization::input_archive & ar)
        {
            // serialize function
            bool have_function = false;
            ar >> have_function;
            if (have_function)
                ar >> f_;
        }

        void serialize(serialization::output_archive & ar)
        {
            // serialize function
            bool have_function = !f_.empty();
            ar << have_function;
            if (have_function)
                ar << f_;
        }
        template <typename Archive>
        void serialize(Archive & ar, unsigned)
        {
            // serialize base class
            ar & hpx::serialization::base_object<continuation>(*this);

            serialize(ar);
        }
        HPX_SERIALIZATION_POLYMORPHIC_WITH_NAME(
            typed_continuation
          , detail::get_continuation_name<typed_continuation>()
        );

        function_type f_;
    };
}}

namespace hpx { namespace actions
{
    ///////////////////////////////////////////////////////////////////////////
    template <>
    struct typed_continuation<void> : continuation
    {
    private:
        typedef util::function<void(naming::id_type)> function_type;

    public:
        typed_continuation()
        {}

        explicit typed_continuation(naming::id_type const& gid)
          : continuation(gid)
        {}

        explicit typed_continuation(naming::id_type && gid)
          : continuation(std::move(gid))
        {}

        template <typename F>
        explicit typed_continuation(naming::id_type const& gid, F && f)
          : continuation(gid), f_(std::forward<F>(f))
        {}

        template <typename F>
        explicit typed_continuation(naming::id_type && gid, F && f)
          : continuation(std::move(gid)), f_(std::forward<F>(f))
        {}

        template <typename F>
        explicit typed_continuation(F && f)
          : f_(std::forward<F>(f))
        {}

        void trigger() const
        {
            LLCO_(info)
                << "typed_continuation<void>::trigger("
                << this->get_gid() << ")";

            if (f_.empty()) {
                if (!this->get_gid()) {
                    HPX_THROW_EXCEPTION(invalid_status,
                        "typed_continuation<void>::trigger",
                        "attempt to trigger invalid LCO (the id is invalid)");
                    return;
                }
                trigger_lco_event(this->get_gid());
            }
            else {
                f_(this->get_gid());
            }
        }

        virtual void trigger_value(util::unused_type &&) const
        {
            this->trigger();
        }

        virtual bool has_to_wait_for_futures()
        {
            return traits::serialize_as_future<function_type>::call_if(f_);
        }

        virtual void wait_for_futures()
        {
            traits::serialize_as_future<function_type>::call(f_);
        }

    private:
        char const* get_continuation_name() const
        {
            return "hpx_void_typed_continuation";
        }

        /// serialization support
        friend class hpx::serialization::access;

        void serialize(serialization::input_archive & ar)
        {
            // serialize function
            bool have_function = false;
            ar >> have_function;
            if (have_function)
                ar >> f_;
        }

        void serialize(serialization::output_archive & ar)
        {
            // serialize function
            bool have_function = !f_.empty();
            ar << have_function;
            if (have_function)
                ar << f_;
        }
        template <typename Archive>
        void serialize(Archive & ar, unsigned)
        {
            // serialize base class
            ar & hpx::serialization::base_object<continuation>(*this);

            serialize(ar);
        }
        HPX_SERIALIZATION_POLYMORPHIC_WITH_NAME(
            typed_continuation
          , "hpx_void_typed_continuation"
        );

        function_type f_;
    };

    ///////////////////////////////////////////////////////////////////////////
    template <typename Arg0>
    void continuation::trigger(Arg0 && arg0) const
    {
        // The static_cast is safe as we know that Arg0 is the result type
        // of the executed action (see apply.hpp).
        static_cast<typed_continuation<Arg0> const*>(this)->trigger_value(
            std::forward<Arg0>(arg0));
    }
}}

//////////////////////////////////////////////////////////////////////////////
namespace hpx
{
    inline hpx::actions::set_lco_value_continuation
    make_continuation()
    {
        return hpx::actions::set_lco_value_continuation();
    }

    template <typename Cont>
    inline hpx::actions::continuation_impl<
        typename util::decay<Cont>::type
    >
    make_continuation(Cont && cont)
    {
        typedef typename util::decay<Cont>::type cont_type;
        return hpx::actions::continuation_impl<cont_type>(
            std::forward<Cont>(cont), hpx::find_here());
    }

    template <typename Cont>
    inline hpx::actions::continuation_impl<
        typename util::decay<Cont>::type
    >
    make_continuation(Cont && f, hpx::id_type const& target)
    {
        typedef typename util::decay<Cont>::type cont_type;
        return hpx::actions::continuation_impl<cont_type>(
            std::forward<Cont>(f), target);
    }

    template <typename Cont, typename F>
    inline typename boost::disable_if<
        boost::is_same<
            typename util::decay<F>::type,
            hpx::naming::id_type
        >,
        hpx::actions::continuation2_impl<
            typename util::decay<Cont>::type,
            typename util::decay<F>::type
        >
    >::type
    make_continuation(Cont && cont, F && f)
    {
        typedef typename util::decay<Cont>::type cont_type;
        typedef typename util::decay<F>::type function_type;

        return hpx::actions::continuation2_impl<cont_type, function_type>(
            std::forward<Cont>(cont), hpx::find_here(), std::forward<F>(f));
    }

    template <typename Cont, typename F>
    inline hpx::actions::continuation2_impl<
        typename util::decay<Cont>::type,
        typename util::decay<F>::type
    >
    make_continuation(Cont && cont, hpx::id_type const& target,
        F && f)
    {
        typedef typename util::decay<Cont>::type cont_type;
        typedef typename util::decay<F>::type function_type;

        return hpx::actions::continuation2_impl<cont_type, function_type>(
            std::forward<Cont>(cont), target, std::forward<F>(f));
    }
}

///////////////////////////////////////////////////////////////////////////////

#define HPX_DECLARE_GET_CONTINUATION_NAME_(continuation, name)                \
    namespace hpx { namespace actions { namespace detail {                    \
        template<> HPX_ALWAYS_EXPORT                                          \
        char const* get_continuation_name<continuation>();                    \
    }}}                                                                       \
/**/

#define HPX_REGISTER_TYPED_CONTINUATION_DECLARATION(Result, Name)             \
    HPX_DECLARE_GET_CONTINUATION_NAME_(                                       \
        hpx::actions::typed_continuation<Result>, Name)                       \
    namespace hpx { namespace traits {                                        \
        template <>                                                           \
        struct needs_automatic_registration<                                  \
                hpx::actions::typed_continuation<Result> >                    \
          : boost::mpl::false_                                                \
        {};                                                                   \
    }}                                                                        \
/**/

#define HPX_DEFINE_GET_CONTINUATION_NAME_(continuation, name)                 \
    namespace hpx { namespace actions { namespace detail {                    \
        template<> HPX_ALWAYS_EXPORT                                          \
        char const* get_continuation_name<continuation>()                     \
        {                                                                     \
            return BOOST_PP_STRINGIZE(name);                                  \
        }                                                                     \
    }}}                                                                       \
/**/

#define HPX_REGISTER_TYPED_CONTINUATION(Result, Name)                         \
    HPX_DEFINE_GET_CONTINUATION_NAME_(                                        \
        hpx::actions::typed_continuation<Result>, Name)                       \
/**/

#include <hpx/config/warnings_suffix.hpp>

#endif<|MERGE_RESOLUTION|>--- conflicted
+++ resolved
@@ -58,7 +58,6 @@
     {
         typedef typename lcos::base_lco_with_value<
             typename boost::remove_reference<T>::type
-<<<<<<< HEAD
         >::set_value_action set;
         if (move_credits)
         {
@@ -71,10 +70,6 @@
         {
             apply(set, id, util::detail::make_temporary<T>(t));
         }
-=======
-        >::set_value_action action_type;
-        apply<action_type>(id, util::detail::make_temporary<T>(t));
->>>>>>> 60ba606a
     }
 
     template <typename T>
