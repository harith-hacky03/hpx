//  Copyright (c) 2007-2013 Hartmut Kaiser
//  Copyright (c) 2014-2015 Thomas Heller
//
//  Distributed under the Boost Software License, Version 1.0. (See accompanying
//  file LICENSE_1_0.txt or copy at http://www.boost.org/LICENSE_1_0.txt)

#ifndef HPX_PARCELSET_DECODE_PARCELS_HPP
#define HPX_PARCELSET_DECODE_PARCELS_HPP

#include <hpx/config.hpp>
#include <hpx/exception.hpp>
#include <hpx/performance_counters/parcels/data_point.hpp>
#include <hpx/runtime/naming/name.hpp>
#include <hpx/runtime/parcelset/parcel.hpp>
#include <hpx/runtime/serialization/serialize.hpp>
#include <hpx/runtime_fwd.hpp>
#include <hpx/util/high_resolution_timer.hpp>

#include <cstddef>
#include <cstdint>
#include <functional>
#include <sstream>
#include <utility>
#include <vector>

namespace hpx { namespace parcelset
{
    template <typename Buffer>
    std::vector<serialization::serialization_chunk> decode_chunks(Buffer & buffer)
    {
        typedef typename Buffer::transmission_chunk_type transmission_chunk_type;

        std::vector<serialization::serialization_chunk> chunks;

        std::size_t num_zero_copy_chunks =
            static_cast<std::size_t>(
                static_cast<std::uint32_t>(buffer.num_chunks_.first));

        if (num_zero_copy_chunks != 0)
        {
            // decode chunk information
            std::size_t num_non_zero_copy_chunks =
                static_cast<std::size_t>(
                    static_cast<std::uint32_t>(buffer.num_chunks_.second));

            chunks.resize(num_zero_copy_chunks + num_non_zero_copy_chunks);

            // place the zero-copy chunks at their spots first
            for (std::size_t i = 0; i != num_zero_copy_chunks; ++i)
            {
                transmission_chunk_type& c = buffer.transmission_chunks_[i];
                std::uint64_t first = c.first, second = c.second;

                HPX_ASSERT(buffer.chunks_[i].size() == second);

                chunks[first] = serialization::create_pointer_chunk(
                        buffer.chunks_[i].data(), second);
            }

            std::size_t index = 0;
            for (std::size_t i = num_zero_copy_chunks;
                 i != num_zero_copy_chunks + num_non_zero_copy_chunks;
                 ++i)
            {
                transmission_chunk_type& c = buffer.transmission_chunks_[i];
                std::uint64_t first = c.first, second = c.second;

                // find next free entry
                while (chunks[index].size_ != 0)
                    ++index;

                // place the index based chunk at the right spot
                chunks[index] = serialization::create_index_chunk(first, second);
                ++index;
            }
#if defined(HPX_DEBUG)
            // make sure that all spots have been populated
            for (std::size_t i = 0;
                 i != num_zero_copy_chunks + num_non_zero_copy_chunks;
                 ++i)
            {
                HPX_ASSERT(chunks[i].size_ != 0);
            }
#endif
        }

        return chunks;
    }

    ///////////////////////////////////////////////////////////////////////////
    template <typename Parcelport, typename Buffer>
    void decode_message_with_chunks(
        Parcelport & pp
      , Buffer buffer
      , std::size_t parcel_count
      , std::vector<serialization::serialization_chunk> &chunks
      , std::size_t num_thread = -1
    )
    {
        std::uint64_t inbound_data_size = buffer.data_size_;

        // protect from un-handled exceptions bubbling up
        try {
            try {
                // mark start of serialization
                util::high_resolution_timer timer;
                std::int64_t overall_add_parcel_time = 0;
                performance_counters::parcels::data_point& data =
                    buffer.data_point_;

                {
                    // De-serialize the parcel data
                    serialization::input_archive archive(buffer.data_,
                        inbound_data_size, &chunks);

                    if(parcel_count == 0)
                        archive >> parcel_count; //-V128
                    for(std::size_t i = 0; i != parcel_count; ++i)
                    {
#if defined(HPX_HAVE_PARCELPORT_ACTION_COUNTERS)
                        std::size_t archive_pos = archive.current_pos();
                        boost::int64_t serialize_time = timer.elapsed_nanoseconds();
#endif
                        // de-serialize parcel and add it to incoming parcel queue
                        parcel p;
                        archive >> p;

                        boost::int64_t add_parcel_time = timer.elapsed_nanoseconds();

#if defined(HPX_HAVE_PARCELPORT_ACTION_COUNTERS)
                        performance_counters::parcels::data_point action_data;
                        action_data.bytes_ = archive.current_pos() - archive_pos;
                        action_data.serialization_time_ =
                            add_parcel_time - serialize_time;
                        action_data.num_parcels_ = 1;
                        pp.add_received_data(p.get_action()->get_action_name(),
                            action_data);
#endif

                        // make sure this parcel ended up on the right locality
                        naming::gid_type const& here = hpx::get_locality();
                        if (hpx::get_runtime_ptr() && here &&
                            (naming::get_locality_id_from_gid(
                                 p.destination_locality()) !=
                             naming::get_locality_id_from_gid(here)))
                        {
                            std::ostringstream os;
                            os << "parcel destination does not match "
                                  "locality which received the parcel ("
                               << here << "), " << p;
                            HPX_THROW_EXCEPTION(invalid_status,
                                "hpx::parcelset::decode_message",
                                os.str());
                            return;
                        }

                        // be sure not to measure add_parcel as serialization time
<<<<<<< HEAD
=======
                        std::int64_t add_parcel_time = timer.elapsed_nanoseconds();
>>>>>>> d6b1170b
                        pp.add_received_parcel(std::move(p), num_thread);
                        overall_add_parcel_time += timer.elapsed_nanoseconds() -
                            add_parcel_time;
                    }

                    // complete received data with parcel count
                    data.num_parcels_ = parcel_count;
                    data.raw_bytes_ = archive.bytes_read();
                }

                // store the time required for serialization
                data.serialization_time_ = timer.elapsed_nanoseconds() -
                    overall_add_parcel_time;

                pp.add_received_data(data);
            }
            catch (hpx::exception const& e) {
                LPT_(error)
                    << "decode_message: caught hpx::exception: "
                    << e.what();
                hpx::report_error(boost::current_exception());
            }
            catch (boost::system::system_error const& e) {
                LPT_(error)
                    << "decode_message: caught boost::system::error: "
                    << e.what();
                hpx::report_error(boost::current_exception());
            }
            catch (boost::exception const&) {
                LPT_(error)
                    << "decode_message: caught boost::exception.";
                hpx::report_error(boost::current_exception());
            }
            catch (std::exception const& e) {
                // We have to repackage all exceptions thrown by the
                // serialization library as otherwise we will loose the
                // e.what() description of the problem, due to slicing.
                boost::throw_exception(boost::enable_error_info(
                    hpx::exception(serialization_error, e.what())));
            }
        }
        catch (...) {
            LPT_(error)
                << "decode_message: caught unknown exception.";
            hpx::report_error(boost::current_exception());
        }
    }

    ///////////////////////////////////////////////////////////////////////////
    template <typename Parcelport, typename Buffer>
    void decode_message(
        Parcelport & pp
      , Buffer buffer
      , std::size_t parcel_count
      , std::size_t num_thread = -1
    )
    {
        std::vector<serialization::serialization_chunk>
            chunks(decode_chunks(buffer));
        decode_message_with_chunks(pp, std::move(buffer),
            parcel_count, chunks, num_thread);
    }

    template <typename Parcelport, typename Buffer>
    void decode_parcel(Parcelport & parcelport, Buffer buffer, std::size_t num_thread)
    {
//         if(hpx::is_running() && parcelport.async_serialization())
//         {
//             hpx::applier::register_thread_nullary(
//                 util::bind(
//                     util::one_shot(&decode_message<Parcelport, Buffer>),
//                     std::ref(parcelport), std::move(buffer), 1, num_thread),
//                 "decode_parcels",
//                 threads::pending, true, threads::thread_priority_boost,
//                 parcelport.get_next_num_thread());
//         }
//         else
        {
            decode_message(parcelport, std::move(buffer), 1, num_thread);
        }
    }

    template <typename Parcelport, typename Buffer>
    void decode_parcels(Parcelport & parcelport, Buffer buffer, std::size_t num_thread)
    {
//         if(hpx::is_running() && parcelport.async_serialization())
//         {
//             hpx::applier::register_thread_nullary(
//                 util::bind(
//                     util::one_shot(&decode_message<Parcelport, Buffer>),
//                     std::ref(parcelport), std::move(buffer), 0, num_thread),
//                 "decode_parcels",
//                 threads::pending, true, threads::thread_priority_boost,
//                 parcelport.get_next_num_thread());
//         }
//         else
        {
            decode_message(parcelport, std::move(buffer), 0, num_thread);
        }
    }

}}

#endif<|MERGE_RESOLUTION|>--- conflicted
+++ resolved
@@ -119,13 +119,13 @@
                     {
 #if defined(HPX_HAVE_PARCELPORT_ACTION_COUNTERS)
                         std::size_t archive_pos = archive.current_pos();
-                        boost::int64_t serialize_time = timer.elapsed_nanoseconds();
+                        std::int64_t serialize_time = timer.elapsed_nanoseconds();
 #endif
                         // de-serialize parcel and add it to incoming parcel queue
                         parcel p;
                         archive >> p;
 
-                        boost::int64_t add_parcel_time = timer.elapsed_nanoseconds();
+                        std::int64_t add_parcel_time = timer.elapsed_nanoseconds();
 
 #if defined(HPX_HAVE_PARCELPORT_ACTION_COUNTERS)
                         performance_counters::parcels::data_point action_data;
@@ -155,10 +155,6 @@
                         }
 
                         // be sure not to measure add_parcel as serialization time
-<<<<<<< HEAD
-=======
-                        std::int64_t add_parcel_time = timer.elapsed_nanoseconds();
->>>>>>> d6b1170b
                         pp.add_received_parcel(std::move(p), num_thread);
                         overall_add_parcel_time += timer.elapsed_nanoseconds() -
                             add_parcel_time;
