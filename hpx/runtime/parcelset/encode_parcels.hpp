//  Copyright (c) 2007-2013 Hartmut Kaiser
//  Copyright (c) 2011-2015 Thomas Heller
//  Copyright (c) 2007 Richard D Guidry Jr
//  Copyright (c) 2011 Bryce Lelbach
//  Copyright (c) 2011 Katelyn Kufahl
//
//  Distributed under the Boost Software License, Version 1.0. (See accompanying
//  file LICENSE_1_0.txt or copy at http://www.boost.org/LICENSE_1_0.txt)

#ifndef HPX_PARCELSET_ENCODE_PARCEL_HPP
#define HPX_PARCELSET_ENCODE_PARCEL_HPP

#include <hpx/runtime/parcelset/parcel_buffer.hpp>
#include <hpx/runtime/serialization/serialize.hpp>
#include <hpx/util/high_resolution_timer.hpp>
#include <hpx/traits/is_chunk_allocator.hpp>

#include <boost/integer/endian.hpp>

#include <memory>

namespace hpx
{
    namespace parcelset
    {
        template <typename Buffer>
        void encode_finalize(Buffer & buffer, std::size_t arg_size)
        {
            buffer.size_ = buffer.data_.size();
            buffer.data_size_ = arg_size;

            performance_counters::parcels::data_point& data = buffer.data_point_;
            data.bytes_ = arg_size;
            data.raw_bytes_ = buffer.data_.size();

            // prepare chunk data for transmission, the transmission_chunks data
            // first holds all zero-copy, then all non-zero-copy chunk infos
            typedef typename Buffer::transmission_chunk_type
                transmission_chunk_type;
            typedef typename Buffer::count_chunks_type
                count_chunks_type;

            std::vector<transmission_chunk_type>& chunks =
                buffer.transmission_chunks_;

            chunks.clear();
            chunks.reserve(buffer.chunks_.size());

            std::size_t index = 0;
<<<<<<< HEAD
            BOOST_FOREACH(serialization::serialization_chunk& c, buffer.chunks_)
=======
            for (util::serialization_chunk& c : buffer.chunks_)
>>>>>>> 2e200fc0
            {
                if (c.type_ == serialization::chunk_type_pointer)
                    chunks.push_back(transmission_chunk_type(index, c.size_));
                ++index;
            }

            buffer.num_chunks_ = count_chunks_type(
                static_cast<boost::uint32_t>(chunks.size()),
                static_cast<boost::uint32_t>(buffer.chunks_.size() - chunks.size())
            );

            if (!chunks.empty()) {
                // the remaining number of chunks are non-zero-copy
<<<<<<< HEAD
                BOOST_FOREACH(serialization::serialization_chunk& c, buffer.chunks_)
=======
                for (util::serialization_chunk& c : buffer.chunks_)
>>>>>>> 2e200fc0
                {
                    if (c.type_ == serialization::chunk_type_index) {
                        chunks.push_back(
                            transmission_chunk_type(c.data_.index_, c.size_));
                    }
                }
            }
        }

        template <typename Buffer>
        std::size_t
        encode_parcels(parcel const * ps, std::size_t num_parcels, Buffer & buffer,
            int archive_flags_, boost::uint64_t max_outbound_size)
        {
            HPX_ASSERT(buffer.data_.empty());
            // collect argument sizes from parcels
            std::size_t arg_size = 0;
            boost::uint32_t dest_locality_id = ps[0].get_destination_locality_id();

            std::size_t parcels_sent = 0;

            std::size_t parcels_size = 1;
            if(num_parcels != std::size_t(-1))
                parcels_size = num_parcels;

            // guard against serialization errors
            try {
                try {
                    // Get the chunk size from the allocator if it supports it
                    size_t chunk_default = hpx::traits::default_chunk_size<
                            typename Buffer::allocator_type
                        >::call(buffer.data_.get_allocator());

                    // preallocate data
                    for (/**/; parcels_sent != parcels_size; ++parcels_sent)
                    {
                        if (arg_size >= max_outbound_size)
                            break;
                        arg_size += traits::get_type_size(ps[parcels_sent], archive_flags_);
                    }

                    buffer.data_.reserve((std::max)(chunk_default, arg_size));

                    // mark start of serialization
                    util::high_resolution_timer timer;

                    {
                        // Serialize the data
                        std::unique_ptr<serialization::binary_filter> filter(
                            ps[0].get_serialization_filter());

                        int archive_flags = archive_flags_;
                        if (filter.get() != 0) {
                            filter->set_max_length(buffer.data_.capacity());
                            archive_flags |= serialization::enable_compression;
                        }

                        serialization::output_archive archive(
                            buffer.data_
                          , archive_flags
                          , dest_locality_id
                          , &buffer.chunks_
                          , filter.get());

                        if(num_parcels != std::size_t(-1))
                            archive << parcels_sent;

                        for(std::size_t i = 0; i != parcels_sent; ++i)
                            archive << ps[i];

                        arg_size = archive.bytes_written();
                    }

                    // store the time required for serialization
                    buffer.data_point_.serialization_time_ =
                        timer.elapsed_nanoseconds();
                }
                catch (hpx::exception const& e) {
                    LPT_(fatal)
                        << "encode_parcels: "
                           "caught hpx::exception: "
                        << e.what();
                    hpx::report_error(boost::current_exception());
                    return 0;
                }
                catch (boost::system::system_error const& e) {
                    LPT_(fatal)
                        << "encode_parcels: "
                           "caught boost::system::error: "
                        << e.what();
                    hpx::report_error(boost::current_exception());
                    return 0;
                }
                catch (boost::exception const&) {
                    LPT_(fatal)
                        << "encode_parcels: "
                           "caught boost::exception";
                    hpx::report_error(boost::current_exception());
                    return 0;
                }
                catch (std::exception const& e) {
                    // We have to repackage all exceptions thrown by the
                    // serialization library as otherwise we will loose the
                    // e.what() description of the problem, due to slicing.
                    boost::throw_exception(boost::enable_error_info(
                        hpx::exception(serialization_error, e.what())));
                    return 0;
                }
            }
            catch (...) {
                LPT_(fatal)
                        << "encode_parcels: "
                       "caught unknown exception";
                hpx::report_error(boost::current_exception());
                    return 0;
            }

            buffer.data_point_.num_parcels_ = parcels_sent;
            encode_finalize(buffer, arg_size);

            return parcels_sent;
        }
    }
}

#endif<|MERGE_RESOLUTION|>--- conflicted
+++ resolved
@@ -47,11 +47,7 @@
             chunks.reserve(buffer.chunks_.size());
 
             std::size_t index = 0;
-<<<<<<< HEAD
-            BOOST_FOREACH(serialization::serialization_chunk& c, buffer.chunks_)
-=======
-            for (util::serialization_chunk& c : buffer.chunks_)
->>>>>>> 2e200fc0
+            for (serialization::serialization_chunk& c : buffer.chunks_)
             {
                 if (c.type_ == serialization::chunk_type_pointer)
                     chunks.push_back(transmission_chunk_type(index, c.size_));
@@ -65,11 +61,7 @@
 
             if (!chunks.empty()) {
                 // the remaining number of chunks are non-zero-copy
-<<<<<<< HEAD
-                BOOST_FOREACH(serialization::serialization_chunk& c, buffer.chunks_)
-=======
-                for (util::serialization_chunk& c : buffer.chunks_)
->>>>>>> 2e200fc0
+                for (serialization::serialization_chunk& c : buffer.chunks_)
                 {
                     if (c.type_ == serialization::chunk_type_index) {
                         chunks.push_back(
