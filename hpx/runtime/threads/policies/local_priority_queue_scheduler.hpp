--- conflicted
+++ resolved
@@ -794,20 +794,6 @@
 #if !defined(HPX_NATIVE_MIC)        // we know that the MIC has one NUMA domain only
                 if (test(steals_in_numa_domain_, num_thread))
 #endif
-<<<<<<< HEAD
-            {
-                mask_cref_type numa_domain_mask =
-                    numa_domain_masks_[num_thread];
-                for (std::size_t i = 0; i != queues_size; ++i)
-                {
-                    // don't steal from ourselves, and only if we're allowed
-                    // to steal inside this domain
-                    if (i == num_thread ||
-                        !test(numa_domain_mask, topology_.get_pu_number(i)))
-                    {
-                        continue;
-                    }
-=======
                 {
                     mask_cref_type numa_domain_mask =
                         numa_domain_masks_[num_thread];
@@ -846,7 +832,6 @@
                         }
                     }
                 }
->>>>>>> ef0ea7af
 
 #if !defined(HPX_NATIVE_MIC)        // we know that the MIC has one NUMA domain only
                 // if nothing found, ask everybody else
@@ -891,23 +876,6 @@
 #endif
             }
 
-<<<<<<< HEAD
-#if !defined(HPX_NATIVE_MIC)        // we know that the MIC has one NUMA domain only
-            // if nothing found, ask everybody else
-            if (test(steals_outside_numa_domain_, num_thread))
-            {
-                mask_cref_type numa_domain_mask =
-                    outside_numa_domain_masks_[num_thread];
-                for (std::size_t i = 0; i != queues_size; ++i)
-                {
-                    // don't steal from ourselves, and only if we're allowed
-                    // to steal from another domain
-                    if (i == num_thread ||
-                        !test(numa_domain_mask, topology_.get_pu_number(i)))
-                    {
-                        continue;
-                    }
-=======
             else // not NUMA-sensitive
             {
                 for (std::size_t i = 1; i < queues_size; ++i)
@@ -916,7 +884,6 @@
                     std::size_t const idx = (i + num_thread) % queues_size;
 
                     HPX_ASSERT(idx != num_thread);
->>>>>>> ef0ea7af
 
                     if (idx < high_priority_queues_.size())
                     {
