--- conflicted
+++ resolved
@@ -20,19 +20,15 @@
     // Always provide function exports, which guarantees ABI compatibility of
     // Debug and Release builds.
 
-<<<<<<< HEAD
-#if defined(HPX_HAVE_VERIFY_LOCKS) || defined(HPX_EXPORTS)
-=======
     template <typename Lock, typename Enable = void>
     struct ignore_while_checking
     {
         ignore_while_checking(void const* lock) {}
     };
 
-#if HPX_HAVE_VERIFY_LOCKS || defined(HPX_EXPORTS)
+#if defined(HPX_HAVE_VERIFY_LOCKS) || defined(HPX_EXPORTS)
 
     ///////////////////////////////////////////////////////////////////////////
->>>>>>> 63a83216
     HPX_API_EXPORT bool register_lock(void const* lock,
         register_lock_data* data = 0);
     HPX_API_EXPORT bool unregister_lock(void const* lock);
