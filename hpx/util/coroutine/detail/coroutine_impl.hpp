//  Copyright (c) 2006, Giovanni P. Deretta
//  Copyright (c) 2007-2013 Hartmut Kaiser
//
//  This code may be used under either of the following two licences:
//
//  Permission is hereby granted, free of charge, to any person obtaining a copy
//  of this software and associated documentation files (the "Software"), to deal
//  in the Software without restriction, including without limitation the rights
//  to use, copy, modify, merge, publish, distribute, sublicense, and/or sell
//  copies of the Software, and to permit persons to whom the Software is
//  furnished to do so, subject to the following conditions:
//
//  The above copyright notice and this permission notice shall be included in
//  all copies or substantial portions of the Software.
//
//  THE SOFTWARE IS PROVIDED "AS IS", WITHOUT WARRANTY OF ANY KIND, EXPRESS OR
//  IMPLIED, INCLUDING BUT NOT LIMITED TO THE WARRANTIES OF MERCHANTABILITY,
//  FITNESS FOR A PARTICULAR PURPOSE AND NONINFRINGEMENT. IN NO EVENT SHALL
//  THE AUTHORS OR COPYRIGHT HOLDERS BE LIABLE FOR ANY CLAIM, DAMAGES OR OTHER
//  LIABILITY, WHETHER IN AN ACTION OF CONTRACT, TORT OR OTHERWISE, ARISING FROM,
//  OUT OF OR IN CONNECTION WITH THE SOFTWARE OR THE USE OR OTHER DEALINGS IN
//  THE SOFTWARE. OF SUCH DAMAGE.
//
//  Or:
//
//  Distributed under the Boost Software License, Version 1.0.
//  (See accompanying file LICENSE_1_0.txt or copy at
//  http://www.boost.org/LICENSE_1_0.txt)

#ifndef HPX_COROUTINE_COROUTINE_IMPL_HPP_20060601
#define HPX_COROUTINE_COROUTINE_IMPL_HPP_20060601

#if defined(_MSC_VER)
#pragma warning (push)
#pragma warning (disable: 4355) //this used in base member initializer
#endif

#include <cstddef>
#include <boost/assert.hpp>
#include <boost/optional.hpp>
#include <boost/config.hpp>
#include <boost/move/move.hpp>

#include <hpx/config.hpp>
#include <hpx/util/coroutine/detail/config.hpp>
#include <hpx/util/coroutine/detail/argument_unpacker.hpp>
#include <hpx/util/coroutine/detail/coroutine_accessor.hpp>
#include <hpx/util/coroutine/detail/context_base.hpp>
#include <hpx/util/coroutine/detail/self.hpp>
#include <hpx/util/reinitializable_static.hpp>
#include <hpx/util/thread_specific_ptr.hpp>
#include <hpx/util/decay.hpp>
#include <hpx/runtime/naming/id_type.hpp>

namespace hpx { namespace util { namespace coroutines { namespace detail
{
  /////////////////////////////////////////////////////////////////////////////
  // This class augment the contest_base class with
  // the coroutine signature type.
  // This is mostly just a place to put
  // typesafe argument and result type pointers.
  template<typename CoroutineType, typename ContextImpl,
      template <typename> class Heap>
  class coroutine_impl
    : public context_base<ContextImpl>
  {
  public:
    template <typename DerivedType, typename ResultType>
    friend class add_result;

    typedef ContextImpl context_impl;
    typedef CoroutineType coroutine_type;
    typedef coroutine_impl<coroutine_type, context_impl, Heap> type;
    typedef context_base<context_impl> context_base_;
    typedef typename coroutine_type::arg_slot_type arg_slot_type;
    typedef typename coroutine_type::arg_slot_traits arg_slot_traits;
    typedef typename coroutine_type::result_type result_type;
    typedef typename coroutine_type::result_slot_type result_slot_type;
    typedef typename context_base_::thread_id_repr_type thread_id_repr_type;

    typedef boost::intrusive_ptr<type> pointer;

    template <typename DerivedType>
    coroutine_impl(DerivedType *this_, thread_id_repr_type id,
            std::ptrdiff_t stack_size)
      : context_base_(*this_, stack_size, id),
        m_arg(0),
        m_result(0)
    {}

    template <typename Functor>
    static inline type* create(BOOST_FWD_REF(Functor),
        BOOST_RV_REF(naming::id_type) target, thread_id_repr_type = 0,
        std::ptrdiff_t = default_stack_size);

#if HPX_COROUTINE_ARG_MAX > 1
    result_slot_type * result() {
      BOOST_ASSERT(m_result);
      BOOST_ASSERT(*m_result);
      return *this->m_result;
    }

    arg_slot_type * args() {
      BOOST_ASSERT(m_arg);
      return m_arg;
    };

    void bind_args(arg_slot_type* arg) {
      m_arg = arg;
    }

    void bind_result(result_slot_type* res) {
      *m_result = res;
    }

    // Another level of indirection is needed to handle
    // yield_to correctly.
    void bind_result_pointer(result_slot_type** resp) {
      m_result = resp;
    }

    result_slot_type** result_pointer() {
      return m_result;
    }
#else
    result_type * result()
    {
      BOOST_ASSERT(m_result);
      return *this->m_result;
    }

    typedef typename arg_slot_traits::template at<0>::type arg0_type;
    arg0_type * args()
    {
      BOOST_ASSERT(m_arg);
      return m_arg;
    };

    void bind_args(arg0_type* arg)
    {
      m_arg = arg;
    }

    void bind_result(result_type* res)
    {
      *m_result = res;
    }

    // Another level of indirection is needed to handle
    // yield_to correctly.
    void bind_result_pointer(result_type** resp)
    {
      m_result = resp;
    }

    result_type** result_pointer()
    {
      return m_result;
    }
#endif

    // This function must be called only for void
    // coroutines. It wakes up the coroutine.
    // Entering the wait state does not cause this
    // method to throw.
    void run()
    {
      arg_slot_type void_args;
      result_slot_type * ptr = 0;

      // This dummy binding is required because
      // do_call expect args() and result()
      // to return a non NULL result.
      bind_args(&void_args);
      bind_result_pointer(&ptr);
      this->wake_up();
    }

#if HPX_THREAD_MAINTAIN_PHASE_INFORMATION
    std::size_t get_thread_phase() const
    {
        return this->phase();
    }
#endif

    struct tls_tag {};

  private:
    typedef detail::coroutine_self<coroutine_type> self_type;
    static hpx::util::thread_specific_ptr<self_type*, tls_tag> self_;

  public:
    HPX_COROUTINE_EXPORT static void set_self(self_type* self);
    HPX_COROUTINE_EXPORT static self_type* get_self();
    HPX_COROUTINE_EXPORT static void init_self();
    HPX_COROUTINE_EXPORT static void reset_self();

#if defined(HPX_GENERIC_COROUTINES)
  protected:
    boost::optional<result_slot_type> m_result_last;

  private:
    arg_slot_type * m_arg;
    result_slot_type ** m_result;
#else
  protected:
    result_type m_result_last;
    arg0_type* m_arg;
    result_type** m_result;
#endif
  };

  // the TLS holds a pointer to the self instance as stored on the stack
  template<typename CoroutineType, typename ContextImpl,
      template <typename> class Heap>
  hpx::util::thread_specific_ptr<
      typename coroutine_impl<CoroutineType, ContextImpl, Heap>::self_type*
    , typename coroutine_impl<CoroutineType, ContextImpl, Heap>::tls_tag
  > coroutine_impl<CoroutineType, ContextImpl, Heap>::self_;

  /////////////////////////////////////////////////////////////////////////////
  template <typename Coroutine, template <typename> class Heap>
  struct coroutine_heap
  {
      ~coroutine_heap()
      {
          Coroutine* next = heap_.get();
          while (next) {
              delete next;
              next = heap_.get();
          }
      }

      Coroutine* allocate()
      {
          return heap_.get();
      }

      Coroutine* try_allocate()
      {
          return heap_.try_get();
      }

      void deallocate(Coroutine* p)
      {
//          p->reset();          // reset bound function
          heap_.deallocate(p);
      }

      Heap<Coroutine> heap_;
  };

  /////////////////////////////////////////////////////////////////////////////
  // This type augments coroutine_impl type with the type of the stored
  // functor. The type of this object is erased right after construction
  // when it is assigned to a pointer to coroutine_impl. A deleter is
  // passed down to make sure that the correct derived type is deleted.
  template<typename FunctorType, typename CoroutineType, typename ContextImpl,
      template <typename> class Heap>
  class coroutine_impl_wrapper :
    public coroutine_impl<CoroutineType, ContextImpl, Heap>
  {
  public:
    typedef coroutine_impl_wrapper<
        FunctorType, CoroutineType, ContextImpl, Heap> type;
    typedef CoroutineType coroutine_type;
    typedef typename CoroutineType::result_type result_type;
    typedef coroutine_impl<CoroutineType, ContextImpl, Heap> super_type;
    typedef typename super_type::thread_id_repr_type thread_id_repr_type;

    typedef typename util::decay<FunctorType>::type functor_type;

    template <typename Functor>
    coroutine_impl_wrapper(BOOST_FWD_REF(Functor) f, BOOST_RV_REF(naming::id_type) target,
            thread_id_repr_type id, std::ptrdiff_t stack_size)
      : super_type(this, id, stack_size),
        m_fun(boost::forward<Functor>(f)),
        target_(boost::move(target))
    {}

    ~coroutine_impl_wrapper()
    {
        BOOST_ASSERT(!m_fun);   // functor should have been reset by now
        BOOST_ASSERT(!target_);
    }

    void operator()()
    {
      typedef typename super_type::context_exit_status
        context_exit_status;
      context_exit_status status = super_type::ctx_exited_return;

      // loop as long this coroutine has been rebound
      do {
        boost::exception_ptr tinfo;
        try {
          this->check_exit_state();

#if defined(HPX_GENERIC_COROUTINES)
          do_call<result_type>();
#else
          BOOST_ASSERT(this->count() > 0);

          typedef typename coroutine_type::self self_type;
          {
              self_type* old_self = super_type::get_self();
              self_type self(this, old_self);
              reset_self_on_exit on_exit(&self, old_self);

              this->m_result_last = m_fun(*this->args());

              // if this thread returned 'terminated' we need to reset the functor
              // and the bound arguments
              //
              // Note: threads::terminated == 5
              //
              if (this->m_result_last == 5)
                  this->reset();
          }

          // return value to other side of the fence
          this->bind_result(&this->m_result_last);
#endif
        }
        catch (exit_exception const&) {
          status = super_type::ctx_exited_exit;
          tinfo = boost::current_exception();
          this->reset();            // reset functor
        }
        catch (boost::exception const&) {
          status = super_type::ctx_exited_abnormally;
          tinfo = boost::current_exception();
          this->reset();
        }
        catch (std::exception const&) {
          status = super_type::ctx_exited_abnormally;
          tinfo = boost::current_exception();
          this->reset();
        }
        catch (...) {
          status = super_type::ctx_exited_abnormally;
          tinfo = boost::current_exception();
          this->reset();
        }

        this->do_return(status, tinfo);

      } while (this->m_state == super_type::ctx_running);

      // should not get here, never
      BOOST_ASSERT(this->m_state == super_type::ctx_running);
    }

  protected:
    struct reset_self_on_exit
    {
        typedef typename coroutine_type::self self_type;

        reset_self_on_exit(self_type* val, self_type* old_val = 0)
          : old_self(old_val)
        {
            super_type::set_self(val);
        }
        ~reset_self_on_exit()
        {
            super_type::set_self(old_self);
        }

        self_type* old_self;
    };

  public:

#if defined(HPX_GENERIC_COROUTINES)
    //GCC workaround as per enable_if docs
    template <int> struct dummy { dummy(int) {} };

    /*
     * Implementation for operator()
     * This is for void result types.
     * Can throw if m_fun throws. At least it can throw exit_exception.
     */
    template <typename ResultType>
    typename boost::enable_if<boost::is_void<ResultType> >::type
    do_call(dummy<0> = 0)
    {
      BOOST_ASSERT(this->count() > 0);

      typedef typename coroutine_type::self self_type;

      // In this particular case result_slot_type is guaranteed to be
      // default constructible.
      typedef typename coroutine_type::result_slot_type result_slot_type;

      {
          self_type* old_self = super_type::get_self();
          self_type self(this, old_self);
          reset_self_on_exit on_exit(&self, old_self);
          detail::unpack(m_fun, *this->args(),
              detail::trait_tag<typename coroutine_type::arg_slot_traits>());
      }

      this->m_result_last = result_slot_type();
      this->bind_result(&*this->m_result_last);
    }

    // Same as above, but for non void result types.
    template <typename ResultType>
    typename boost::disable_if<boost::is_void<ResultType> >::type
    do_call(dummy<1> = 1)
    {
      BOOST_ASSERT(this->count() > 0);

      typedef typename coroutine_type::self self_type;
      typedef typename coroutine_type::arg_slot_traits traits;
      typedef typename coroutine_type::result_slot_type result_slot_type;

      {
          self_type* old_self = super_type::get_self();
          self_type self(this, old_self);
          reset_self_on_exit on_exit(&self, old_self);
          this->m_result_last = boost::in_place(result_slot_type(
                  detail::unpack(m_fun, *this->args(), detail::trait_tag<traits>())
              ));

          // if this thread returned 'terminated' we need to reset the functor
          // and the bound arguments
          //
          // Note: threads::terminated == 5
          //
          if (this->m_result_last && boost::get<0>(this->m_result_last.get()) == 5)
              this->reset();
      }

      // return value to other side of the fence
      this->bind_result(&*this->m_result_last);
    }
#endif

    static inline void destroy(type* p);
    static inline void reset(type* p);

    void reset()
    {
        this->reset_stack();
        m_fun.clear();    // just reset the bound function
        target_ = naming::invalid_id;
        this->super_type::reset();
    }

    template <typename Functor>
    void rebind(BOOST_FWD_REF(Functor) f, BOOST_RV_REF(naming::id_type) target,
        thread_id_repr_type id)
    {
        this->rebind_stack();     // count how often a coroutines object was reused
        m_fun = boost::forward<Functor>(f);
        target_ = boost::move(target);
        this->super_type::rebind(id);
    }

    // the memory for the threads is managed by a lockfree caching_freelist
    typedef coroutine_heap<coroutine_impl_wrapper, Heap> heap_type;

  private:
    struct heap_tag_small {};
    struct heap_tag_medium {};
    struct heap_tag_large {};
    struct heap_tag_huge {};

    template <std::size_t NumHeaps, typename Tag>
    static heap_type& get_heap(std::size_t i)
    {
        // ensure thread-safe initialization
        util::reinitializable_static<heap_type, Tag, NumHeaps> heap;
        return heap.get(i);
    }

    static heap_type& get_heap(std::size_t i, ptrdiff_t stacksize)
    {
        if (stacksize > HPX_MEDIUM_STACK_SIZE) {
            if (stacksize > HPX_LARGE_STACK_SIZE)
                return get_heap<HPX_COROUTINE_NUM_HEAPS/4, heap_tag_huge>(i % (HPX_COROUTINE_NUM_HEAPS/4)); //-V112

            return get_heap<HPX_COROUTINE_NUM_HEAPS/4, heap_tag_large>(i % (HPX_COROUTINE_NUM_HEAPS/4)); //-V112
        }
        if (stacksize > HPX_SMALL_STACK_SIZE)
            return get_heap<HPX_COROUTINE_NUM_HEAPS/2, heap_tag_medium>(i % (HPX_COROUTINE_NUM_HEAPS/2));

        return get_heap<HPX_COROUTINE_NUM_HEAPS, heap_tag_small>(i % HPX_COROUTINE_NUM_HEAPS);
    }

  public:
    static std::size_t get_heap_count(ptrdiff_t stacksize)
    {
        if (stacksize > HPX_MEDIUM_STACK_SIZE)
            return HPX_COROUTINE_NUM_HEAPS/4; //-V112

        if (stacksize > HPX_SMALL_STACK_SIZE)
            return HPX_COROUTINE_NUM_HEAPS/2;

        return HPX_COROUTINE_NUM_HEAPS;
    }

    static coroutine_impl_wrapper* allocate(std::size_t i, ptrdiff_t stacksize)
    {
        return get_heap(i, stacksize).allocate();
    }
    static coroutine_impl_wrapper* try_allocate(std::size_t i, ptrdiff_t stacksize)
    {
        return get_heap(i, stacksize).try_allocate();
    }
    static void deallocate(coroutine_impl_wrapper* wrapper, std::size_t i)
    {
        ptrdiff_t stacksize = wrapper->get_stacksize();
        get_heap(i, stacksize).deallocate(wrapper);
    }

#if defined(_DEBUG)
    static heap_type const* get_first_heap_address(ptrdiff_t stacksize)
    {
        return &get_heap(0, stacksize);
    }
#endif

    functor_type m_fun;
    naming::id_type target_;        // keep target alive, if needed
  };

  template<typename CoroutineType, typename ContextImpl, template <typename> class Heap>
  template<typename Functor>
  inline typename coroutine_impl<CoroutineType, ContextImpl, Heap>::type*
  coroutine_impl<CoroutineType, ContextImpl, Heap>::
      create(BOOST_FWD_REF(Functor) f, BOOST_RV_REF(naming::id_type) target,
          thread_id_repr_type id, std::ptrdiff_t stack_size)
  {
      typedef typename hpx::util::decay<Functor>::type functor_type;

      typedef coroutine_impl_wrapper<
          functor_type, CoroutineType, ContextImpl, Heap> wrapper_type;

      // start looking at the matching heap
      std::size_t const heap_count = wrapper_type::get_heap_count(stack_size);
      std::size_t const heap_num = std::size_t(id)/32;

      // look through all heaps to find an available coroutine object
      wrapper_type* wrapper = wrapper_type::allocate(heap_num, stack_size);
      if (0 == wrapper) {
          for (std::size_t i = 1; i != heap_count && !wrapper; ++i) {
              wrapper = wrapper_type::try_allocate(heap_num + i, stack_size);
          }
      }

<<<<<<< HEAD
#if defined(_DEBUG)
      typename wrapper_type::heap_type const* heaps =
          wrapper_type::get_first_heap_address(stack_size);
#endif

=======
>>>>>>> f5b89653
      // allocate a new coroutine object, if non is available (or all heaps are locked)
      if (NULL == wrapper) {
          context_base<ContextImpl>::increment_allocation_count(heap_num);
          return new wrapper_type(boost::forward<Functor>(f), boost::move(target),
              id, stack_size);
      }

      // if we reuse an existing  object, we need to rebind its function
      wrapper->rebind(boost::forward<Functor>(f), boost::move(target), id);
      return wrapper;
  }

  template<typename Functor, typename CoroutineType, typename ContextImpl,
      template <typename> class Heap>
  inline void
  coroutine_impl_wrapper<Functor, CoroutineType, ContextImpl, Heap>::destroy(type* p)
  {
<<<<<<< HEAD
#if defined(_DEBUG)
      typedef coroutine_impl_wrapper<
          functor_type, CoroutineType, ContextImpl, Heap> wrapper_type;
      typename wrapper_type::heap_type const* heaps =
          wrapper_type::get_first_heap_address(p->get_stacksize());
#endif
=======
>>>>>>> f5b89653
      // always hand the stack back to the matching heap
      deallocate(p, std::size_t(p->get_thread_id())/32);
  }

}}}}

#if defined(_MSC_VER)
#pragma warning(pop)
#endif

#endif
<|MERGE_RESOLUTION|>--- conflicted
+++ resolved
@@ -550,14 +550,6 @@
           }
       }
 
-<<<<<<< HEAD
-#if defined(_DEBUG)
-      typename wrapper_type::heap_type const* heaps =
-          wrapper_type::get_first_heap_address(stack_size);
-#endif
-
-=======
->>>>>>> f5b89653
       // allocate a new coroutine object, if non is available (or all heaps are locked)
       if (NULL == wrapper) {
           context_base<ContextImpl>::increment_allocation_count(heap_num);
@@ -575,15 +567,6 @@
   inline void
   coroutine_impl_wrapper<Functor, CoroutineType, ContextImpl, Heap>::destroy(type* p)
   {
-<<<<<<< HEAD
-#if defined(_DEBUG)
-      typedef coroutine_impl_wrapper<
-          functor_type, CoroutineType, ContextImpl, Heap> wrapper_type;
-      typename wrapper_type::heap_type const* heaps =
-          wrapper_type::get_first_heap_address(p->get_stacksize());
-#endif
-=======
->>>>>>> f5b89653
       // always hand the stack back to the matching heap
       deallocate(p, std::size_t(p->get_thread_id())/32);
   }
