--- conflicted
+++ resolved
@@ -8,11 +8,8 @@
 
 #include <hpx/config/defines.hpp>
 #include <hpx/hpx_init.hpp>
-<<<<<<< HEAD
+#include <hpx/runtime/runtime_mode.hpp>
 #include <hpx/util/move.hpp>
-=======
-#include <hpx/runtime/runtime_mode.hpp>
->>>>>>> 92606587
 #include <hpx/util/manage_config.hpp>
 #include <hpx/util/unique_function.hpp>
 #include <hpx/util/runtime_configuration.hpp>
@@ -30,16 +27,10 @@
     struct command_line_handling
     {
         command_line_handling(hpx::runtime_mode mode,
-<<<<<<< HEAD
                 util::function_nonser<
                     int(boost::program_options::variables_map& vm)
                 > const& f,
                 std::vector<std::string> && ini_config,
-=======
-                util::function_nonser<int(boost::program_options::variables_map& vm)>
-                    const& f,
-                std::vector<std::string> const& ini_config,
->>>>>>> 92606587
                 char const* argv0)
           : rtcfg_(argv0),
             mode_(mode),
@@ -65,14 +56,9 @@
 
         hpx::runtime_mode mode_;
         std::vector<std::string> ini_config_;
-<<<<<<< HEAD
         util::function_nonser<
             int(boost::program_options::variables_map& vm)
         > hpx_main_f_;
-=======
-        util::function_nonser<int(boost::program_options
-            ::variables_map& vm)> hpx_main_f_;
->>>>>>> 92606587
 
         std::size_t node_;
         std::size_t num_threads_;
