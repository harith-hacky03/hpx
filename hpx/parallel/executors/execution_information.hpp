--- conflicted
+++ resolved
@@ -75,59 +75,6 @@
             }
         };
 
-<<<<<<< HEAD
-        // post_at dispatch point
-        template <typename Executor, typename Parameters>
-        HPX_FORCEINLINE auto
-        processing_units_count(Executor && exec, Parameters& params)
-        -> decltype(processing_units_count_fn_helper<
-                    typename std::decay<Executor>::type
-                >::call(0, std::forward<Executor>(exec), params)
-            )
-        {
-            return processing_units_count_fn_helper<
-                    typename std::decay<Executor>::type
-                >::call(0, std::forward<Executor>(exec), params);
-        }
-
-#ifdef HPX_HAVE_CXX11_AUTO_RETURN_VALUE
-        template <typename Executor, typename Parameters>
-        HPX_FORCEINLINE
-        auto
-        customization_point<processing_units_count_tag>::operator()(
-            Executor && exec, Parameters& params) const
-        {
-            return processing_units_count(std::forward<Executor>(exec),
-                                          params);
-        }
-#else
-        template <>
-        struct customization_point<processing_units_count_tag>
-        {
-        public:
-            template <typename Executor, typename Parameters>
-            HPX_FORCEINLINE
-            auto
-            operator()(Executor && exec, Parameters& params) const
-            -> decltype(processing_units_count(std::forward<Executor>(exec),
-                    params))
-            {
-                return processing_units_count(std::forward<Executor>(exec),
-                    params);
-            }
-        };
-#endif
-
-        /// \endcond
-    }
-
-    // customization point for interface has_pending_closures()
-    namespace detail
-    {
-        /// \cond NOINTERNAL
-
-=======
->>>>>>> 942cbe90
         ///////////////////////////////////////////////////////////////////////
         // customization point for interface has_pending_closures()
         template <typename Executor>
@@ -154,54 +101,6 @@
             }
         };
 
-<<<<<<< HEAD
-        // post_at dispatch point
-        template <typename Executor>
-        HPX_FORCEINLINE auto
-        has_pending_closures(Executor && exec)
-        -> decltype(has_pending_closures_fn_helper<
-                    typename std::decay<Executor>::type
-                >::call(0, std::forward<Executor>(exec))
-            )
-        {
-            return has_pending_closures_fn_helper<
-                    typename std::decay<Executor>::type
-                >::call(0, std::forward<Executor>(exec));
-        }
-
-#ifdef HPX_HAVE_CXX11_AUTO_RETURN_VALUE
-        template <typename Executor>
-        HPX_FORCEINLINE
-        auto
-        customization_point<has_pending_closures_tag>::operator()(Executor && exec) const
-        {
-            return has_pending_closures(std::forward<Executor>(exec));
-        }
-#else
-        template <>
-        struct customization_point<has_pending_closures_tag>
-        {
-        public:
-            template <typename Executor>
-            HPX_FORCEINLINE
-            auto
-            operator()(Executor && exec) const
-            -> decltype(has_pending_closures(std::forward<Executor>(exec)))
-            {
-                return has_pending_closures(std::forward<Executor>(exec));
-            }
-        };
-#endif
-        /// \endcond
-    }
-
-    // customization point for interface get_pu_mask()
-    namespace detail
-    {
-        /// \cond NOINTERNAL
-
-=======
->>>>>>> 942cbe90
         ///////////////////////////////////////////////////////////////////////
         // customization point for interface get_pu_mask()
         template <typename Executor>
@@ -232,57 +131,6 @@
             }
         };
 
-<<<<<<< HEAD
-        // post_at dispatch point
-        template <typename Executor>
-        HPX_FORCEINLINE auto
-        get_pu_mask(Executor && exec, threads::topology& topo,
-                std::size_t thread_num)
-        -> decltype(get_pu_mask_fn_helper<
-                    typename std::decay<Executor>::type
-                >::call(0, std::forward<Executor>(exec), topo, thread_num)
-            )
-        {
-            return has_pending_closures_fn_helper<
-                    typename std::decay<Executor>::type
-                >::call(0, std::forward<Executor>(exec), topo, thread_num);
-        }
-
-#ifdef HPX_HAVE_CXX11_AUTO_RETURN_VALUE
-        template <typename Executor>
-        HPX_FORCEINLINE
-        auto
-        customization_point<get_pu_mask_tag>::operator()(
-            Executor && exec, threads::topology& topo, std::size_t thread_num) const
-        {
-            return get_pu_mask(std::forward<Executor>(exec), topo, thread_num);
-        }
-#else
-        template <>
-        struct customization_point<get_pu_mask_tag>
-        {
-        public:
-            template <typename Executor>
-            HPX_FORCEINLINE
-            auto
-            operator()(
-                Executor && exec, threads::topology& topo, std::size_t thread_num) const
-            -> decltype(get_pu_mask(std::forward<Executor>(exec), topo, thread_num))
-            {
-                return get_pu_mask(std::forward<Executor>(exec), topo, thread_num);
-            }
-        };
-#endif
-        /// \endcond
-    }
-
-    // customization point for interface set_scheduler_mode()
-    namespace detail
-    {
-        /// \cond NOINTERNAL
-
-=======
->>>>>>> 942cbe90
         ///////////////////////////////////////////////////////////////////////
         // customization point for interface set_scheduler_mode()
         template <typename Executor>
@@ -309,116 +157,7 @@
             }
         };
 
-<<<<<<< HEAD
-        // post_at dispatch point
-        template <typename Executor, typename Mode>
-        HPX_FORCEINLINE auto
-        set_scheduler_mode(Executor && exec, Mode const& mode)
-        -> decltype(set_scheduler_mode_fn_helper<
-                    typename std::decay<Executor>::type
-                >::call(0, std::forward<Executor>(exec), mode)
-            )
-        {
-            return set_scheduler_mode_fn_helper<
-                    typename std::decay<Executor>::type
-                >::call(0, std::forward<Executor>(exec), mode);
-        }
-
-#ifdef HPX_HAVE_CXX11_AUTO_RETURN_VALUE
-        template <typename Executor, typename Mode>
-        HPX_FORCEINLINE
-        auto
-        customization_point<set_scheduler_mode_tag>::operator()(
-            Executor && exec, Mode const& mode) const
-        {
-            return set_scheduler_mode(std::forward<Executor>(exec), mode);
-        }
-#else
-        template <>
-        struct customization_point<set_scheduler_mode_tag>
-        {
-        public:
-            template <typename Executor, typename Mode>
-            HPX_FORCEINLINE
-            auto
-            operator()(Executor && exec, Mode const& mode) const
-            -> decltype(set_scheduler_mode(std::forward<Executor>(exec), mode))
-            {
-                return set_scheduler_mode(std::forward<Executor>(exec), mode);
-            }
-        };
-#endif
-=======
->>>>>>> 942cbe90
         /// \endcond
-    }
-
-    // define customization points
-    namespace
-    {
-        /// Retrieve the number of (kernel-)threads used by the associated
-        /// executor.
-        ///
-        /// \param exec  [in] The executor object to use to extract the
-        ///              requested information for.
-        ///
-        /// \note This calls exec.os_thread_count() if it exists;
-        ///       otherwise it executes hpx::get_os_thread_count().
-        ///
-        constexpr detail::customization_point<
-                detail::processing_units_count_tag
-            > const& processing_units_count = detail::static_const<
-                    detail::customization_point<detail::processing_units_count_tag>
-                >::value;
-
-        /// Retrieve whether this executor has operations pending or not.
-        ///
-        /// \param exec  [in] The executor object to use to extract the
-        ///              requested information for.
-        ///
-        /// \note If the executor does not expose this information, this call
-        ///       will always return \a false
-        ///
-        constexpr detail::customization_point<
-                detail::has_pending_closures_tag
-            > const& has_pending_closures = detail::static_const<
-                    detail::customization_point<detail::has_pending_closures_tag>
-                >::value;
-
-        /// Retrieve the bitmask describing the processing units the given
-        /// thread is allowed to run on
-        ///
-        /// All threads::executors invoke sched.get_pu_mask().
-        ///
-        /// \param exec  [in] The executor object to use for querying the
-        ///              number of pending tasks.
-        /// \param topo  [in] The topology object to use to extract the
-        ///              requested information.
-        /// \param thream_num [in] The sequence number of the thread to
-        ///              retrieve information for.
-        ///
-        /// \note If the executor does not support this operation, this call
-        ///       will always invoke hpx::threads::get_pu_mask()
-        ///
-        constexpr detail::customization_point<detail::get_pu_mask_tag> const&
-            get_pu_mask = detail::static_const<
-                    detail::customization_point<detail::get_pu_mask_tag>
-                >::value;
-
-        /// Set various modes of operation on the scheduler underneath the
-        /// given executor.
-        ///
-        /// \param exec     [in] The executor object to use.
-        /// \param mode     [in] The new mode for the scheduler to pick up
-        ///
-        /// \note This calls exec.set_scheduler_mode(mode) if it exists;
-        ///       otherwise it does nothing.
-        ///
-        constexpr detail::customization_point<
-                detail::set_scheduler_mode_tag
-            > const& set_scheduler_mode = detail::static_const<
-                    detail::customization_point<detail::set_scheduler_mode_tag>
-                >::value;
     }
 }}}
 
