--- conflicted
+++ resolved
@@ -21,12 +21,9 @@
 #include <hpx/runtime/serialization/input_archive.hpp>
 #include <hpx/runtime/serialization/output_archive.hpp>
 #include <hpx/runtime/serialization/detail/polymorphic_id_factory.hpp>
-<<<<<<< HEAD
 #include <hpx/util/assert.hpp>
 #include <hpx/util/high_resolution_timer.hpp>
-=======
 #include <hpx/util/apex.hpp>
->>>>>>> 15204351
 
 #include <hpx/util/atomic_count.hpp>
 
@@ -441,27 +438,8 @@
             return true;
         }
 
-        // dispatch action, register work item either with or without
-<<<<<<< HEAD
         // continuation support, this is handled in the transfer action
         action_->load_schedule(ar, std::move(data_.dest_), lva, num_thread);
-=======
-        // continuation support
-        if (cont_)
-        {
-            // No continuation is to be executed, register the plain
-            // action and the local-virtual address.
-            action_->load_schedule(ar, std::move(cont_), std::move(data_.dest_),
-                lva, num_thread);
-        }
-        else
-        {
-            // This parcel carries a continuation, register a wrapper
-            // which first executes the original thread function as
-            // required by the action and triggers the continuations
-            // afterwards.
-            action_->load_schedule(ar, std::move(data_.dest_), lva, num_thread);
-        }
 
 #if defined(HPX_HAVE_APEX) && defined(HPX_HAVE_PARCEL_PROFILING)
         // tell APEX about the received parcel
@@ -470,7 +448,6 @@
             reinterpret_cast<std::uint64_t>(action_->get_parent_thread_id()));
 #endif
 
->>>>>>> 15204351
         return false;
     }
 
