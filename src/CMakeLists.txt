--- conflicted
+++ resolved
@@ -328,19 +328,12 @@
   if(UNIX)
     # add the full archive (some are not used directly in libhpx and need to be
     # forced into libhpx with this option)
-<<<<<<< HEAD
     if(APPLE)
       set(_module_target "-Wl,-all_load" "${_module_target}")
-    else(APPLE)
+    else(APPLE) # not apple, regular linux
       set(_module_target "-Wl,--whole-archive" "${_module_target}" "-Wl,--no-whole-archive")
     endif(APPLE)
   endif(UNIX)
-=======
-    set(_module_target "-Wl,--whole-archive" "${_module_target}" "-Wl,--no-whole-archive")
-  elseif(APPLE)
-    set(_module_target "-Wl,-all_load" "${_module_target}")
-  endif()
->>>>>>> c99f4ba0
 
   # add module binaries as PRIVATE dependencies to the core hpx library to
   # avoid dependent applicatons have to link against those
