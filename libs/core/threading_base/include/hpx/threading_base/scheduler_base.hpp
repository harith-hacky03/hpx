--- conflicted
+++ resolved
@@ -312,88 +312,13 @@
             polling_work_count_function_ptr mpi_work_count_func);
         void clear_mpi_polling_function();
         void set_cuda_polling_functions(polling_function_ptr cuda_func,
-<<<<<<< HEAD
-            polling_work_count_function_ptr cuda_work_count_func)
-        {
-            polling_function_cuda_.store(cuda_func, std::memory_order_relaxed);
-            polling_work_count_function_cuda_.store(
-                cuda_work_count_func, std::memory_order_relaxed);
-        }
-
-        void clear_cuda_polling_function()
-        {
-            polling_function_cuda_.store(
-                &null_polling_function, std::memory_order_relaxed);
-            polling_work_count_function_cuda_.store(
-                &null_polling_work_count_function, std::memory_order_relaxed);
-        }
-
-        void set_sycl_polling_functions(polling_function_ptr sycl_func,
-            polling_work_count_function_ptr sycl_work_count_func)
-        {
-            polling_function_sycl_.store(sycl_func, std::memory_order_relaxed);
-            polling_work_count_function_sycl_.store(
-                sycl_work_count_func, std::memory_order_relaxed);
-        }
-
-        void clear_sycl_polling_function()
-        {
-            polling_function_sycl_.store(
-                &null_polling_function, std::memory_order_relaxed);
-            polling_work_count_function_sycl_.store(
-                &null_polling_work_count_function, std::memory_order_relaxed);
-        }
-
-        detail::polling_status custom_polling_function() const
-        {
-            detail::polling_status status = detail::polling_status::idle;
-#if defined(HPX_HAVE_MODULE_ASYNC_MPI)
-            if ((*polling_function_mpi_.load(std::memory_order_relaxed))() ==
-                detail::polling_status::busy)
-            {
-                status = detail::polling_status::busy;
-            }
-#endif
-#if defined(HPX_HAVE_MODULE_ASYNC_CUDA)
-            if ((*polling_function_cuda_.load(std::memory_order_relaxed))() ==
-                detail::polling_status::busy)
-            {
-                status = detail::polling_status::busy;
-            }
-#endif
-#if defined(HPX_HAVE_MODULE_ASYNC_SYCL)
-            if ((*polling_function_sycl_.load(std::memory_order_relaxed))() ==
-                detail::polling_status::busy)
-            {
-                status = detail::polling_status::busy;
-            }
-#endif
-            return status;
-        }
-
-        std::size_t get_polling_work_count() const
-        {
-            std::size_t work_count = 0;
-#if defined(HPX_HAVE_MODULE_ASYNC_MPI)
-            work_count += polling_work_count_function_mpi_.load(
-                std::memory_order_relaxed)();
-#endif
-#if defined(HPX_HAVE_MODULE_ASYNC_CUDA)
-            work_count += polling_work_count_function_cuda_.load(
-                std::memory_order_relaxed)();
-#endif
-#if defined(HPX_HAVE_MODULE_ASYNC_SYCL)
-            work_count += polling_work_count_function_sycl_.load(
-                std::memory_order_relaxed)();
-#endif
-            return work_count;
-        }
-=======
             polling_work_count_function_ptr cuda_work_count_func);
         void clear_cuda_polling_function();
+        void set_sycl_polling_functions(polling_function_ptr sycl_func,
+            polling_work_count_function_ptr sycl_work_count_func);
+        void clear_sycl_polling_function();
         detail::polling_status custom_polling_function() const;
         std::size_t get_polling_work_count() const;
->>>>>>> 5f4a3bd7
 
     protected:
         // the scheduler mode, protected from false sharing
