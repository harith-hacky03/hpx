--- conflicted
+++ resolved
@@ -188,12 +188,20 @@
             explicit_scheduler_executor const& exec, F&& f, S const& shape,
             Ts&&... ts)
         {
+#if defined(HPX_HAVE_STDEXEC)
+//            We are using HPX's bulk implementation for now, so this works for
+//            other types too.
+//            static_assert(
+//                std::is_integral_v<S>,
+//                "P2300 expects bulk to be called only with integral types"
+//            );
+#endif
+
             using shape_element =
                 typename hpx::traits::range_traits<S>::value_type;
             using result_type = hpx::util::detail::invoke_deferred_result_t<F,
                 shape_element, Ts...>;
 
-<<<<<<< HEAD
             /* A boolean as result_type is disallowed because the elements of a
              * vector<bool> cannot be modified concurrently. */
             static_assert(!std::is_same_v<result_type, bool>,
@@ -232,20 +240,6 @@
                     bulk(shape_size, HPX_MOVE(f_wrapper)) |
                     then(HPX_MOVE(get_result));
             }
-=======
-            static_assert(
-                std::is_void_v<result_type>, "std::is_void_v<result_type>");
-#if defined(HPX_HAVE_STDEXEC)
-//            We are using HPX's bulk implementation for now, so this works for
-//            other types too.
-//            static_assert(
-//                std::is_integral_v<S>,
-//                "P2300 expects bulk to be called only with integral types"
-//            );
-#endif
-            return bulk(schedule(exec.sched_), shape,
-                hpx::bind_back(HPX_FORWARD(F, f), HPX_FORWARD(Ts, ts)...));
->>>>>>> bd43586f
         }
 
         // clang-format off
